use std::collections::HashSet;
use std::marker::PhantomData;
use std::ptr::NonNull;

use wasmer::{
    Exports, Function, FunctionType, ImportObject, Instance as WasmerInstance, Module, Type, Val,
};

use crate::context::{move_into_context, move_out_of_context, Env};
use crate::conversion::to_u32;
use crate::errors::{CommunicationError, VmError, VmResult};
use crate::features::required_features_from_wasmer_instance;
use crate::imports::{
    do_canonicalize_address, do_humanize_address, native_db_read, native_db_remove,
    native_db_write, native_query_chain, print_debug_message,
};
#[cfg(feature = "iterator")]
use crate::imports::{native_db_next, native_db_scan};
use crate::memory::{read_region, write_region};
use crate::traits::{Api, Extern, Querier, Storage};
use crate::wasm_backend::{compile, get_gas_left, set_gas_left};

const MEMORY_LIMIT: u32 = 256; // 256 pages = 16 MiB

#[derive(Copy, Clone, Debug)]
pub struct GasReport {
    /// The original limit the instance was created with
    pub limit: u64,
    /// The remaining gas that can be spend
    pub remaining: u64,
    /// The amount of gas that was spend and metered externally in operations triggered by this instance
    pub used_externally: u64,
    /// The amount of gas that was spend and metered internally (i.e. by executing Wasm and calling
    /// API methods which are not metered externally)
    pub used_internally: u64,
}

#[derive(Copy, Clone, Debug)]
pub struct InstanceOptions {
    pub gas_limit: u64,
    pub print_debug: bool,
}

pub struct Instance<S: Storage, A: Api, Q: Querier> {
    /// We put this instance in a box to maintain a constant memory address for the entire
    /// lifetime of the instance in the cache. This is needed e.g. when linking the wasmer
    /// instance to a context. See also https://github.com/CosmWasm/cosmwasm/pull/245
    inner: Box<WasmerInstance>,
    env: Env<S, Q>,
    pub api: A,
    pub required_features: HashSet<String>,
    // This does not store data but only fixes type information
    type_storage: PhantomData<S>,
    type_querier: PhantomData<Q>,
}

impl<S, A, Q> Instance<S, A, Q>
where
    S: Storage + 'static, // 'static is needed here to allow using this in an Env that is cloned into closures
    A: Api + 'static,     // 'static is needed here to allow copying API instances into closures
    Q: Querier + 'static, // 'static is needed here to allow using this in an Env that is cloned into closures
{
    /// This is the only Instance constructor that can be called from outside of cosmwasm-vm,
    /// e.g. in test code that needs a customized variant of cosmwasm_vm::testing::mock_instance*.
    pub fn from_code(
        code: &[u8],
        deps: Extern<S, A, Q>,
        options: InstanceOptions,
    ) -> VmResult<Self> {
<<<<<<< HEAD
        let module = compile(code, MEMORY_LIMIT)?;
        Instance::from_module(&module, deps, gas_limit, print_debug)
=======
        let module = compile(code)?;
        Instance::from_module(&module, deps, options.gas_limit, options.print_debug)
>>>>>>> de12043f
    }

    pub(crate) fn from_module(
        module: &Module,
        deps: Extern<S, A, Q>,
        gas_limit: u64,
        print_debug: bool,
    ) -> VmResult<Self> {
        // copy this so it can be moved into the closures, without pulling in deps
        let api = deps.api;

        let store = module.store();

        let mut env = Env::new(gas_limit);

        let i32_to_void = FunctionType::new(vec![Type::I32], vec![]);
        let i32i32_to_i32 = FunctionType::new(vec![Type::I32, Type::I32], vec![Type::I32]);

        let mut import_obj = ImportObject::new();
        let mut env_imports = Exports::new();

        // Reads the database entry at the given key into the the value.
        // Returns 0 if key does not exist and pointer to result region otherwise.
        // Ownership of the key pointer is not transferred to the host.
        // Ownership of the value pointer is transferred to the contract.
        env_imports.insert(
            "db_read",
            Function::new_native_with_env(store, env.clone(), native_db_read),
        );

        // Writes the given value into the database entry at the given key.
        // Ownership of both input and output pointer is not transferred to the host.
        env_imports.insert(
            "db_write",
            Function::new_native_with_env(store, env.clone(), native_db_write),
        );

        // Removes the value at the given key. Different than writing &[] as future
        // scans will not find this key.
        // At the moment it is not possible to differentiate between a key that existed before and one that did not exist (https://github.com/CosmWasm/cosmwasm/issues/290).
        // Ownership of both key pointer is not transferred to the host.
        env_imports.insert(
            "db_remove",
            Function::new_native_with_env(store, env.clone(), native_db_remove),
        );

        // Reads human address from source_ptr and writes canonicalized representation to destination_ptr.
        // A prepared and sufficiently large memory Region is expected at destination_ptr that points to pre-allocated memory.
        // Returns 0 on success. Returns a non-zero memory location to a Region containing an UTF-8 encoded error string for invalid inputs.
        // Ownership of both input and output pointer is not transferred to the host.
        env_imports.insert(
            "canonicalize_address",
            Function::new_with_env(store, &i32i32_to_i32, env.clone(), move |mut env, args| {
                let source_ptr = args[0].unwrap_i32() as u32;
                let destination_ptr = args[1].unwrap_i32() as u32;
                let ptr =
                    do_canonicalize_address::<A, S, Q>(api, &mut env, source_ptr, destination_ptr)?;
                Ok(vec![ptr.into()])
            }),
        );

        // Reads canonical address from source_ptr and writes humanized representation to destination_ptr.
        // A prepared and sufficiently large memory Region is expected at destination_ptr that points to pre-allocated memory.
        // Returns 0 on success. Returns a non-zero memory location to a Region containing an UTF-8 encoded error string for invalid inputs.
        // Ownership of both input and output pointer is not transferred to the host.
        env_imports.insert(
            "humanize_address",
            Function::new_with_env(store, &i32i32_to_i32, env.clone(), move |mut env, args| {
                let source_ptr = args[0].unwrap_i32() as u32;
                let destination_ptr = args[1].unwrap_i32() as u32;
                let ptr =
                    do_humanize_address::<A, S, Q>(api, &mut env, source_ptr, destination_ptr)?;
                Ok(vec![ptr.into()])
            }),
        );

        // Allows the contract to emit debug logs that the host can either process or ignore.
        // This is never written to chain.
        // Takes a pointer argument of a memory region that must contain an UTF-8 encoded string.
        // Ownership of both input and output pointer is not transferred to the host.
        env_imports.insert(
            "debug",
            Function::new_with_env(store, &i32_to_void, env.clone(), move |mut env, args| {
                let message_ptr = args[0].unwrap_i32() as u32;
                if print_debug {
                    print_debug_message(&mut env, message_ptr)?;
                }
                Ok(vec![])
            }),
        );

        env_imports.insert(
            "query_chain",
            Function::new_native_with_env(store, env.clone(), native_query_chain),
        );

        // Creates an iterator that will go from start to end.
        // If start_ptr == 0, the start is unbounded.
        // If end_ptr == 0, the end is unbounded.
        // Order is defined in cosmwasm_std::Order and may be 1 (ascending) or 2 (descending). All other values result in an error.
        // Ownership of both start and end pointer is not transferred to the host.
        // Returns an iterator ID.
        #[cfg(feature = "iterator")]
        env_imports.insert(
            "db_scan",
            Function::new_native_with_env(store, env.clone(), native_db_scan),
        );

        // Get next element of iterator with ID `iterator_id`.
        // Creates a region containing both key and value and returns its address.
        // Ownership of the result region is transferred to the contract.
        // The KV region uses the format value || key || keylen, where keylen is a fixed size big endian u32 value.
        // An empty key (i.e. KV region ends with \0\0\0\0) means no more element, no matter what the value is.
        #[cfg(feature = "iterator")]
        env_imports.insert(
            "db_next",
            Function::new_native_with_env(store, env.clone(), native_db_next),
        );

        import_obj.register("env", env_imports);

        let wasmer_instance = Box::from(WasmerInstance::new(&module, &import_obj).map_err(
            |original| {
                VmError::instantiation_err(format!("Error instantiating module: {:?}", original))
            },
        )?);

        set_gas_left(&mut env, gas_limit);
        env.with_gas_state_mut(|gas_state| {
            gas_state.set_gas_limit(gas_limit);
        });
        let required_features = required_features_from_wasmer_instance(wasmer_instance.as_ref());
        let instance_ptr = NonNull::from(wasmer_instance.as_ref());
        env.set_wasmer_instance(Some(instance_ptr));
        move_into_context(&mut env, deps.storage, deps.querier);
        let instance = Instance {
            inner: wasmer_instance,
            env,
            api: deps.api,
            required_features,
            type_storage: PhantomData::<S> {},
            type_querier: PhantomData::<Q> {},
        };
        Ok(instance)
    }

    /// Decomposes this instance into its components.
    /// External dependencies are returned for reuse, the rest is dropped.
    pub fn recycle(mut self) -> Option<Extern<S, A, Q>> {
        if let (Some(storage), Some(querier)) = move_out_of_context(&mut self.env) {
            Some(Extern {
                storage,
                api: self.api,
                querier,
            })
        } else {
            None
        }
    }

    /// Returns the size of the default memory in bytes.
    /// This provides a rough idea of the peak memory consumption. Note that
    /// Wasm memory always grows in 64 KiB steps (pages) and can never shrink
    /// (https://github.com/WebAssembly/design/issues/1300#issuecomment-573867836).
    pub fn get_memory_size(&self) -> u64 {
        self.env.memory().data_size()
    }

    /// Returns the currently remaining gas.
    pub fn get_gas_left(&self) -> u64 {
        self.create_gas_report().remaining
    }

    /// Creates and returns a gas report.
    /// This is a snapshot and multiple reports can be created during the lifetime of
    /// an instance.
    pub fn create_gas_report(&self) -> GasReport {
        let state = self.env.with_gas_state(|gas_state| gas_state.clone());
        let gas_left = get_gas_left(&self.env);
        GasReport {
            limit: state.gas_limit,
            remaining: gas_left,
            used_externally: state.externally_used_gas,
            used_internally: state.get_gas_used_in_wasmer(gas_left),
        }
    }

    /// Sets the readonly storage flag on this instance. Since one instance can be used
    /// for multiple calls in integration tests, this should be set to the desired value
    /// right before every call.
    pub fn set_storage_readonly(&mut self, new_value: bool) {
        self.env.set_storage_readonly(new_value);
    }

    pub fn with_storage<F: FnOnce(&mut S) -> VmResult<T>, T>(&mut self, func: F) -> VmResult<T> {
        self.env.with_storage_from_context::<F, T>(func)
    }

    pub fn with_querier<F: FnOnce(&mut Q) -> VmResult<T>, T>(&mut self, func: F) -> VmResult<T> {
        self.env.with_querier_from_context::<F, T>(func)
    }

    /// Requests memory allocation by the instance and returns a pointer
    /// in the Wasm address space to the created Region object.
    pub(crate) fn allocate(&mut self, size: usize) -> VmResult<u32> {
        let ret = self.call_function("allocate", &[to_u32(size)?.into()])?;
        let ptr = ret.as_ref()[0].unwrap_i32() as u32;
        if ptr == 0 {
            return Err(CommunicationError::zero_address().into());
        }
        Ok(ptr)
    }

    // deallocate frees memory in the instance and that was either previously
    // allocated by us, or a pointer from a return value after we copy it into rust.
    // we need to clean up the wasm-side buffers to avoid memory leaks
    pub(crate) fn deallocate(&mut self, ptr: u32) -> VmResult<()> {
        self.call_function("deallocate", &[ptr.into()])?;
        Ok(())
    }

    /// Copies all data described by the Region at the given pointer from Wasm to the caller.
    pub(crate) fn read_memory(&self, region_ptr: u32, max_length: usize) -> VmResult<Vec<u8>> {
        read_region(&self.env.memory(), region_ptr, max_length)
    }

    /// Copies data to the memory region that was created before using allocate.
    pub(crate) fn write_memory(&mut self, region_ptr: u32, data: &[u8]) -> VmResult<()> {
        write_region(&self.env.memory(), region_ptr, data)?;
        Ok(())
    }

    pub(crate) fn call_function(&self, name: &str, args: &[Val]) -> VmResult<Box<[Val]>> {
        let function = self.inner.exports.get_function(name)?;
        let result = function.call(args)?;
        Ok(result)
    }
}

#[cfg(test)]
mod test {
    use super::*;
    use crate::errors::VmError;
    use crate::testing::{
<<<<<<< HEAD
        mock_dependencies, mock_env, mock_info, mock_instance, mock_instance_with_balances,
        mock_instance_with_failing_api, mock_instance_with_gas_limit,
=======
        mock_dependencies, mock_env, mock_info, mock_instance, mock_instance_options,
        mock_instance_with_balances, mock_instance_with_failing_api, mock_instance_with_gas_limit,
        MockQuerier, MockStorage,
>>>>>>> de12043f
    };
    use crate::traits::Storage;
    use crate::{call_init, FfiError};
    use cosmwasm_std::{
        coin, coins, from_binary, AllBalanceResponse, BalanceResponse, BankQuery, Empty, HumanAddr,
        QueryRequest,
    };
    use wabt::wat2wasm;

    const WASM_PAGE_SIZE: u64 = 64 * 1024;
    const KIB: usize = 1024;
    const MIB: usize = 1024 * 1024;
    const DEFAULT_QUERY_GAS_LIMIT: u64 = 300_000;
    static CONTRACT: &[u8] = include_bytes!("../testdata/contract.wasm");

    #[test]
    fn required_features_works() {
        let deps = mock_dependencies(&[]);
        let instance = Instance::from_code(CONTRACT, deps, mock_instance_options()).unwrap();
        assert_eq!(instance.required_features.len(), 0);
    }

    #[test]
    fn required_features_works_for_many_exports() {
        let wasm = wat2wasm(
            r#"(module
            (type (func))
            (func (type 0) nop)
            (export "requires_water" (func 0))
            (export "requires_" (func 0))
            (export "requires_nutrients" (func 0))
            (export "require_milk" (func 0))
            (export "REQUIRES_air" (func 0))
            (export "requires_sun" (func 0))
            )"#,
        )
        .unwrap();

        let deps = mock_dependencies(&[]);
        let instance = Instance::from_code(&wasm, deps, mock_instance_options()).unwrap();
        assert_eq!(instance.required_features.len(), 3);
        assert!(instance.required_features.contains("nutrients"));
        assert!(instance.required_features.contains("sun"));
        assert!(instance.required_features.contains("water"));
    }

    #[test]
    fn call_func_works() {
        let instance = mock_instance(&CONTRACT, &[]);

        // can call function few times
        let _ptr1 = instance
            .call_function("allocate", &[0u32.into()])
            .expect("error calling allocate");
        let _ptr2 = instance
            .call_function("allocate", &[1u32.into()])
            .expect("error calling allocate");
        let _ptr3 = instance
            .call_function("allocate", &[33u32.into()])
            .expect("error calling allocate");
    }

    #[test]
    fn allocate_deallocate_works() {
        let mut instance = mock_instance(&CONTRACT, &[]);

        let sizes: Vec<usize> = vec![
            0,
            4,
            40,
            400,
            4 * KIB,
            40 * KIB,
            400 * KIB,
            4 * MIB,
            40 * MIB,
            400 * MIB,
        ];
        for size in sizes.into_iter() {
            let region_ptr = instance.allocate(size).expect("error allocating");
            instance.deallocate(region_ptr).expect("error deallocating");
        }
    }

    #[test]
    fn write_and_read_memory_works() {
        let mut instance = mock_instance(&CONTRACT, &[]);

        let sizes: Vec<usize> = vec![
            0,
            4,
            40,
            400,
            4 * KIB,
            40 * KIB,
            400 * KIB,
            4 * MIB,
            // disabled for performance reasons, but pass as well
            // 40 * MIB,
            // 400 * MIB,
        ];
        for size in sizes.into_iter() {
            let region_ptr = instance.allocate(size).expect("error allocating");
            let original = vec![170u8; size];
            instance
                .write_memory(region_ptr, &original)
                .expect("error writing");
            let data = instance
                .read_memory(region_ptr, size)
                .expect("error reading");
            assert_eq!(data, original);
            instance.deallocate(region_ptr).expect("error deallocating");
        }
    }

    #[test]
    fn errors_in_imports_are_unwrapped_from_wasmer_errors() {
        // set up an instance that will experience an error in an import
        let error_message = "Api failed intentionally";
        let mut instance = mock_instance_with_failing_api(&CONTRACT, &[], error_message);
        let init_result = call_init::<_, _, _, serde_json::Value>(
            &mut instance,
            &mock_env(),
            &mock_info("someone", &[]),
            b"{\"verifier\": \"some1\", \"beneficiary\": \"some2\"}",
        );

        // in this case we get a `VmError::FfiError` rather than a `VmError::RuntimeErr` because the conversion
        // from wasmer `RuntimeError` to `VmError` unwraps errors that happen in WASM imports.
        match init_result.unwrap_err() {
            VmError::FfiErr {
                source: FfiError::Unknown { msg, .. },
            } if msg == Some(error_message.to_string()) => {}
            other => panic!("unexpected error: {:?}", other),
        }
    }

    #[test]
    fn read_memory_errors_when_when_length_is_too_long() {
        let length = 6;
        let max_length = 5;
        let mut instance = mock_instance(&CONTRACT, &[]);

        // Allocate sets length to 0. Write some data to increase length.
        let region_ptr = instance.allocate(length).expect("error allocating");
        let data = vec![170u8; length];
        instance
            .write_memory(region_ptr, &data)
            .expect("error writing");

        let result = instance.read_memory(region_ptr, max_length);
        match result.unwrap_err() {
            VmError::CommunicationErr {
                source:
                    CommunicationError::RegionLengthTooBig {
                        length, max_length, ..
                    },
            } => {
                assert_eq!(length, 6);
                assert_eq!(max_length, 5);
            }
            err => panic!("unexpected error: {:?}", err),
        };

        instance.deallocate(region_ptr).expect("error deallocating");
    }

    #[test]
    fn get_memory_size_works() {
        let mut instance = mock_instance(&CONTRACT, &[]);

        assert_eq!(instance.get_memory_size(), 17 * WASM_PAGE_SIZE);

        // 100 KiB require two more pages
        let region_ptr = instance.allocate(100 * 1024).expect("error allocating");

        assert_eq!(instance.get_memory_size(), 19 * WASM_PAGE_SIZE);

        // Deallocating does not shrink memory
        instance.deallocate(region_ptr).expect("error deallocating");
        assert_eq!(instance.get_memory_size(), 19 * WASM_PAGE_SIZE);
    }

    #[test]
    fn set_get_and_gas() {
        let instance = mock_instance_with_gas_limit(&CONTRACT, 123321);
        let orig_gas = instance.get_gas_left();
        assert_eq!(orig_gas, 123321);
    }

    #[test]
    fn create_gas_report_works() {
        const LIMIT: u64 = 7_000_000;
        let mut instance = mock_instance_with_gas_limit(&CONTRACT, LIMIT);

        let report1 = instance.create_gas_report();
        assert_eq!(report1.used_externally, 0);
        assert_eq!(report1.used_internally, 0);
        assert_eq!(report1.limit, LIMIT);
        assert_eq!(report1.remaining, LIMIT);

        // init contract
        let info = mock_info("creator", &coins(1000, "earth"));
        let msg = r#"{"verifier": "verifies", "beneficiary": "benefits"}"#.as_bytes();
        call_init::<_, _, _, Empty>(&mut instance, &mock_env(), &info, msg)
            .unwrap()
            .unwrap();

        let report2 = instance.create_gas_report();
        assert_eq!(report2.used_externally, 146);
        assert_eq!(report2.used_internally, 76343);
        assert_eq!(report2.limit, LIMIT);
        assert_eq!(
            report2.remaining,
            LIMIT - report2.used_externally - report2.used_internally
        );
    }

    #[test]
    fn set_storage_readonly_works() {
        let mut instance = mock_instance(&CONTRACT, &[]);

        assert_eq!(instance.env.is_storage_readonly(), true);

        instance.set_storage_readonly(false);
        assert_eq!(instance.env.is_storage_readonly(), false);

        instance.set_storage_readonly(false);
        assert_eq!(instance.env.is_storage_readonly(), false);

        instance.set_storage_readonly(true);
        assert_eq!(instance.env.is_storage_readonly(), true);
    }

    #[test]
    fn with_storage_works() {
        let mut instance = mock_instance(&CONTRACT, &[]);

        // initial check
        instance
            .with_storage(|store| {
                assert!(store.get(b"foo").0.unwrap().is_none());
                Ok(())
            })
            .unwrap();

        // write some data
        instance
            .with_storage(|store| {
                store.set(b"foo", b"bar").0.unwrap();
                Ok(())
            })
            .unwrap();

        // read some data
        instance
            .with_storage(|store| {
                assert_eq!(store.get(b"foo").0.unwrap(), Some(b"bar".to_vec()));
                Ok(())
            })
            .unwrap();
    }

    #[test]
    #[should_panic]
    fn with_storage_safe_for_panic() {
        // this should fail with the assertion, but not cause a double-free crash (issue #59)
        let mut instance = mock_instance(&CONTRACT, &[]);
        instance
            .with_storage::<_, ()>(|_store| panic!("trigger failure"))
            .unwrap();
    }

    #[test]
    fn with_querier_works_readonly() {
        let rich_addr = HumanAddr::from("foobar");
        let rich_balance = vec![coin(10000, "gold"), coin(8000, "silver")];
        let mut instance = mock_instance_with_balances(&CONTRACT, &[(&rich_addr, &rich_balance)]);

        // query one
        instance
            .with_querier(|querier| {
                let response = querier
                    .query::<Empty>(
                        &QueryRequest::Bank(BankQuery::Balance {
                            address: rich_addr.clone(),
                            denom: "silver".to_string(),
                        }),
                        DEFAULT_QUERY_GAS_LIMIT,
                    )
                    .0
                    .unwrap()
                    .unwrap()
                    .unwrap();
                let BalanceResponse { amount } = from_binary(&response).unwrap();
                assert_eq!(amount.amount.u128(), 8000);
                assert_eq!(amount.denom, "silver");
                Ok(())
            })
            .unwrap();

        // query all
        instance
            .with_querier(|querier| {
                let response = querier
                    .query::<Empty>(
                        &QueryRequest::Bank(BankQuery::AllBalances {
                            address: rich_addr.clone(),
                        }),
                        DEFAULT_QUERY_GAS_LIMIT,
                    )
                    .0
                    .unwrap()
                    .unwrap()
                    .unwrap();
                let AllBalanceResponse { amount } = from_binary(&response).unwrap();
                assert_eq!(amount.len(), 2);
                assert_eq!(amount[0].amount.u128(), 10000);
                assert_eq!(amount[0].denom, "gold");
                assert_eq!(amount[1].amount.u128(), 8000);
                assert_eq!(amount[1].denom, "silver");

                Ok(())
            })
            .unwrap();
    }

    /// This is needed for writing intagration tests in which the balance of a contract changes over time
    #[test]
    fn with_querier_allows_updating_balances() {
        let rich_addr = HumanAddr::from("foobar");
        let rich_balance1 = vec![coin(10000, "gold"), coin(500, "silver")];
        let rich_balance2 = vec![coin(10000, "gold"), coin(8000, "silver")];
        let mut instance = mock_instance_with_balances(&CONTRACT, &[(&rich_addr, &rich_balance1)]);

        // Get initial state
        instance
            .with_querier(|querier| {
                let response = querier
                    .query::<Empty>(
                        &QueryRequest::Bank(BankQuery::Balance {
                            address: rich_addr.clone(),
                            denom: "silver".to_string(),
                        }),
                        DEFAULT_QUERY_GAS_LIMIT,
                    )
                    .0
                    .unwrap()
                    .unwrap()
                    .unwrap();
                let BalanceResponse { amount } = from_binary(&response).unwrap();
                assert_eq!(amount.amount.u128(), 500);
                Ok(())
            })
            .unwrap();

        // Update balance
        instance
            .with_querier(|querier| {
                querier.update_balance(&rich_addr, rich_balance2);
                Ok(())
            })
            .unwrap();

        // Get updated state
        instance
            .with_querier(|querier| {
                let response = querier
                    .query::<Empty>(
                        &QueryRequest::Bank(BankQuery::Balance {
                            address: rich_addr.clone(),
                            denom: "silver".to_string(),
                        }),
                        DEFAULT_QUERY_GAS_LIMIT,
                    )
                    .0
                    .unwrap()
                    .unwrap()
                    .unwrap();
                let BalanceResponse { amount } = from_binary(&response).unwrap();
                assert_eq!(amount.amount.u128(), 8000);
                Ok(())
            })
            .unwrap();
    }
}

#[cfg(test)]
mod singlepass_test {
    use cosmwasm_std::{coins, Empty};

    use crate::calls::{call_handle, call_init, call_query};
    use crate::testing::{mock_env, mock_info, mock_instance, mock_instance_with_gas_limit};

    static CONTRACT: &[u8] = include_bytes!("../testdata/contract.wasm");

    #[test]
    fn contract_deducts_gas_init() {
        let mut instance = mock_instance(&CONTRACT, &[]);
        let orig_gas = instance.get_gas_left();

        // init contract
        let info = mock_info("creator", &coins(1000, "earth"));
        let msg = r#"{"verifier": "verifies", "beneficiary": "benefits"}"#.as_bytes();
        call_init::<_, _, _, Empty>(&mut instance, &mock_env(), &info, msg)
            .unwrap()
            .unwrap();

        let init_used = orig_gas - instance.get_gas_left();
        assert_eq!(init_used, 76489);
    }

    #[test]
    fn contract_deducts_gas_handle() {
        let mut instance = mock_instance(&CONTRACT, &[]);

        // init contract
        let info = mock_info("creator", &coins(1000, "earth"));
        let msg = r#"{"verifier": "verifies", "beneficiary": "benefits"}"#.as_bytes();
        call_init::<_, _, _, Empty>(&mut instance, &mock_env(), &info, msg)
            .unwrap()
            .unwrap();

        // run contract - just sanity check - results validate in contract unit tests
        let gas_before_handle = instance.get_gas_left();
        let info = mock_info("verifies", &coins(15, "earth"));
        let msg = br#"{"release":{}}"#;
        call_handle::<_, _, _, Empty>(&mut instance, &mock_env(), &info, msg)
            .unwrap()
            .unwrap();

        let handle_used = gas_before_handle - instance.get_gas_left();
        assert_eq!(handle_used, 208629);
    }

    #[test]
    fn contract_enforces_gas_limit() {
        let mut instance = mock_instance_with_gas_limit(&CONTRACT, 20_000);

        // init contract
        let info = mock_info("creator", &coins(1000, "earth"));
        let msg = r#"{"verifier": "verifies", "beneficiary": "benefits"}"#.as_bytes();
        let res = call_init::<_, _, _, Empty>(&mut instance, &mock_env(), &info, msg);
        assert!(res.is_err());
    }

    #[test]
    fn query_works_with_metering() {
        let mut instance = mock_instance(&CONTRACT, &[]);

        // init contract
        let info = mock_info("creator", &coins(1000, "earth"));
        let msg = r#"{"verifier": "verifies", "beneficiary": "benefits"}"#.as_bytes();
        let _res = call_init::<_, _, _, Empty>(&mut instance, &mock_env(), &info, msg)
            .unwrap()
            .unwrap();

        // run contract - just sanity check - results validate in contract unit tests
        let gas_before_query = instance.get_gas_left();
        // we need to encode the key in base64
        let msg = r#"{"verifier":{}}"#.as_bytes();
        let res = call_query(&mut instance, &mock_env(), msg).unwrap();
        let answer = res.unwrap();
        assert_eq!(answer.as_slice(), b"{\"verifier\":\"verifies\"}");

        let query_used = gas_before_query - instance.get_gas_left();
        assert_eq!(query_used, 61212);
    }
}<|MERGE_RESOLUTION|>--- conflicted
+++ resolved
@@ -67,13 +67,8 @@
         deps: Extern<S, A, Q>,
         options: InstanceOptions,
     ) -> VmResult<Self> {
-<<<<<<< HEAD
         let module = compile(code, MEMORY_LIMIT)?;
-        Instance::from_module(&module, deps, gas_limit, print_debug)
-=======
-        let module = compile(code)?;
         Instance::from_module(&module, deps, options.gas_limit, options.print_debug)
->>>>>>> de12043f
     }
 
     pub(crate) fn from_module(
@@ -318,14 +313,8 @@
     use super::*;
     use crate::errors::VmError;
     use crate::testing::{
-<<<<<<< HEAD
-        mock_dependencies, mock_env, mock_info, mock_instance, mock_instance_with_balances,
-        mock_instance_with_failing_api, mock_instance_with_gas_limit,
-=======
         mock_dependencies, mock_env, mock_info, mock_instance, mock_instance_options,
         mock_instance_with_balances, mock_instance_with_failing_api, mock_instance_with_gas_limit,
-        MockQuerier, MockStorage,
->>>>>>> de12043f
     };
     use crate::traits::Storage;
     use crate::{call_init, FfiError};
