# CHANGELOG

## 0.12.0 (unreleased)

<<<<<<< HEAD
=======
**cosmwasm-std**

- Remove the previously deprecated `StdError::Unauthorized`. Contract specific
  errors should be implemented using custom error types now (see
  [migration guide](./MIGRATING.md) 0.10 -> 0.11).

>>>>>>> 1cc22769
**cosmwasm-vm**

- Remove `Storage::range` and `StorageIterator`. The storage implementation is
  now responsible for maintaining iterators internally and make them accessible
  via the new `Storage::scan` and `Storage::next` methods.
- Add `FfiError::IteratorDoesNotExist`. Looking at this, `FfiError` should
  probably be renamed to something that includes before, on and behind the FFI
  boundary to Go.
- `MockStorage` now implementes the new `Storage` trait and has an additional
  `MockStorage::all` for getting all elements of an iterator in tests.

<<<<<<< HEAD
## 0.11.1 (unreleased)
=======
## 0.11.1 (2020-10-12)
>>>>>>> 1cc22769

**cosmwasm-std**

- Implement `Hash` and `Eq` for `Binary` to allow using `Binary` in `HashSet`
  and `HashMap`.
- Implement `Hash` and `Eq` for `CanonicalAddr` to allow using `CanonicalAddr`
  in `HashSet` and `HashMap`.
- Implement `Add`, `AddAssign` and `Sub` with references on the right hand side
  for `Uint128`.
- Implement `Sum<Uint128>` and `Sum<&'a Uint128>` for `Uint128`.

## 0.11.0 (2020-10-08)

**all**

- Drop support for Rust versions lower than 1.45.2.
- The serialization of the result from `init`/`migrate`/`handle`/`query` changed
  in an incompatible way. See the new `ContractResult` and `SystemResult` types
  and their documentation.
- Pass `Env` into `query` as well. As this doesn't have `MessageInfo`, we
  removed `MessageInfo` from `Env` and pass that as a separate argument to
  `init`, `handle`, and `query`. See the example
  [type definitions in the README](README.md#implementing-the-smart-contract) to
  see how to update your contract exports (just add one extra arg each).

**cosmwasm-std**

- Add `time_nanos` to `BlockInfo` allowing access to high precision block times.
- Change `FullDelegation::accumulated_rewards` from `Coin` to `Vec<Coin>`.
- Rename `InitResponse::log`, `MigrateResponse::log` and `HandleResponse::log`
  to `InitResponse::attributes`, `MigrateResponse::attributes` and
  `HandleResponse::attributes`.
- Rename `LogAttribute` to `Attribute`.
- Rename `log` to `attr`.
- Rename `Context::add_log` to `Context::add_attribute`.
- Add `Api::debug` for emitting debug messages during development.
- Fix error type for response parsing errors in `ExternalQuerier::raw_query`.
  This was `Ok(Err(StdError::ParseErr))` instead of
  `Err(SystemError::InvalidResponse)`, implying an error created in the target
  contract.
- Deprecate `StdError::Unauthorized` and `StdError::unauthorized` in favour of
  custom errors. From now on `StdError` should only be created by the standard
  library and should only contain cases the standard library needs.
- Let `impl Display for CanonicalAddr` use upper case hex instead of base64.
  This also affects `CanonicalAddr::to_string`.
- Create trait `CustomQuery` for the generic argument in
  `QueryRequest<C: CustomQuery>`. This allows us to provide
  `impl<C: CustomQuery> From<C> for QueryRequest<C>` for any custom query.
- Implement `From<Binary> for Vec<u8>`.
- Implement `From<CanonicalAddr> for Vec<u8>`.
- Add `Binary::into_vec` and `CanonicalAddr::into_vec`.
- The `canonical_length` argument was removed from `mock_dependencies`,
  `mock_dependencies_with_balances`. In the now deprecated `MockApi::new`, the
  argument is unused. Contracts should not need to set this value and usually
  should not make assumptions about the value.
- The canonical address encoding in `MockApi::canonical_address` and
  `MockApi::human_address` was changed to an unpredicatable represenation of
  non-standard length that aims to destroy most of the input structure.

**cosmwasm-storage**

- Change order of arguments such that `storage` is always first followed by
  namespace in `Bucket::new`, `Bucket::multilevel`, `ReadonlyBucket::new`,
  `ReadonlyBucket::multilevel`, `bucket` and `bucket_read`.
- Change order of arguments such that `storage` is always first followed by
  namespace in `PrefixedStorage::new`, `PrefixedStorage::multilevel`,
  `ReadonlyPrefixedStorage::new`, `ReadonlyPrefixedStorage::multilevel`,
  `prefixed` and `prefixed_read`.

**cosmwasm-vm**

- `CosmCache::new`, `Instance::from_code` and `Instance::from_module` now take
  an additional argument to enable/disable printing debug logs from contracts.
- Bump required export `cosmwasm_vm_version_3` to `cosmwasm_vm_version_4`.
- The `canonical_length` argument was removed from `mock_dependencies`,
  `mock_dependencies_with_balances` and `MockApi::new_failing`. In the now
  deprecated `MockApi::new`, the argument is unused. Contracts should not need
  to set this value and usually should not make assumptions about the value.
- The canonical address encoding in `MockApi::canonical_address` and
  `MockApi::human_address` was changed to an unpredicatable represenation of
  non-standard length that aims to destroy most of the input structure.

## 0.10.1 (2020-08-25)

**cosmwasm-std**

- Fix bug where `ExternalStorage.range()` would cause VM error if either lower
  or upper bound was set
  ([#508](https://github.com/CosmWasm/cosmwasm/issues/508))

## 0.10.0 (2020-07-30)

**all**

- Drop support for Rust versions lower than 1.44.1.

**cosmwasm-std**

- Remove error helpers `generic_err`, `invalid_base64`, `invalid_utf8`,
  `not_found`, `parse_err`, `serialize_err`, `underflow`, `unauthorized` in
  favour of `StdError::generic_err` and friends.
- Implement `From<&[u8; $N]> for Binary` and `From<[u8; $N]> for Binary` for all
  `$N <= 32`.
- Add `Context` object that can be used to build Init/Handle/Migrate response
  via `add_log`, `add_message`, `set_data` and then convert to the proper type
  via `into` or `try_into`. Option to simplify response construction.
- Env uses `HumanAddr` for `message.sender` and `contract_address`
- Remove `Api` argument from `mock_env`
- Implement `From<&[u8]>` and `From<Vec<u8>>` for `CanonicalAddr`

**cosmwasm-vm**

- Remove unused cache size argument from `CosmCache`.
- `set_gas_limit` now panics if the given gas limit exceeds the max. supported
  value.
- Increase the max. supported value for gas limit from 10_000_000_000 to
  0x7FFFFFFFFFFFFFFF.
- Add checks to `get_region` for failing early when the contract sends a Region
  pointer to the VM that is not backed by a plausible Region. This helps
  development of standard libraries.
- Create dedicated `RegionValidationError` and `RegionValidationResult`.
- `Api::human_address` and `Api::canonical_address` now return a pair of return
  data and gas usage.
- Remove `NextItem` in favour of a more advanced `FfiResult<T>`, which is used
  to store the return result and the gas information consistently across all
  APIs. `FfiResult<T>` was changed to `(Result<T, FfiError>, GasInfo)`.
- Create error type `FfiError::InvalidUtf8` for the cases where the backend
  sends invalid UTF-8 in places that expect strings.
- Remove `FfiError::Other` in favour of `FfiError::UserErr` and
  `FfiError::Unknown`.
- The `canonicalize_address` and `humanize_address` imports now report user
  errors to the contract.
- Bump `cosmwasm_vm_version_2` to `cosmwasm_vm_version_3`.
- `Querier::raw_query` and `QuerierResult` were removed in favour of the new
  `Querier::query_raw`, which includes a gas limit parameter for the query.

## 0.9.4 (2020-07-16)

**cosmwasm-vm**

- Add `Instance::create_gas_report` returning a gas report including the
  original limit, the remaining gas and the internally/externally used gas.

## 0.9.3 (2020-07-08)

**cosmwasm-storage**

- Add `.remove()` method to `Bucket` and `Singleton`.

## 0.9.2 (2020-06-29)

- Downgrade wasmer to 0.17.0.

## 0.9.1 (2020-06-25)

**cosmwasm-std**

- Replace type `Never` with `Empty` because enums with no cases cannot be
  expressed in valid JSON Schema.

## 0.9.0 (2020-06-25)

Note: this version contains an API bug and should not be used (see
https://github.com/CosmWasm/cosmwasm/issues/451).

**all**

- Upgrade wasmer to 0.17.1.
- Drop support for Rust versions lower than 1.43.1

**cosmwasm-std**

- `ReadonlyStorage::get` and all its implementations now return
  `Option<Vec<u8>>`.
- `ReadonlyStorage::range` and all its implementations now always succeed and
  return an iterator instead of a result. This is now an iterator over
  `Option<KV>` instead of `Option<StdResult<KV>>`.
- `Storage::{set, remove}` and all their implementations no longer have a return
  value. Previously they returned `StdResult<()>`.
- Trait `Querier` is not `Clone` and `Send` anymore.
- `consume_region` panics on null pointers and returns `Vec<u8>` instead of
  `StdResult<Vec<u8>>`.
- Added contract migration mechanism. Contracts can now optionally export a
  `migrate` function with the following definition:
  ```rust
  extern "C" fn migrate(env_ptr: u32, msg_ptr: u32) -> u32;
  ```
- InitResponse no longer has a data field. We always return the contract address
  in the data field in the blockchain and don't allow you to override. `handle`
  can still make use of the field.
- Rename `MockQuerier::with_staking` to `MockQuerier::update_staking` to match
  `::update_balance`.
- The obsolete `StdError::NullPointer` and `null_pointer` were removed.
- Error creator functions are now in type itself, e.g.
  `StdError::invalid_base64` instead of `invalid_base64`. The free functions are
  deprecated and will be removed before 1.0.

**cosmwasm-storage**

- Remove `transactional_deps`. Use `transactional` that just provides a
  transactional storage instead.
- `get_with_prefix` returns `Option<Vec<u8>>` instead of
  `StdResult<Option<Vec<u8>>>`.
- `set_with_prefix` and `remove_with_prefix` return nothing instead of
  `StdResult<()>`.
- `RepLog::commit` no longer returns any value (always succeeds).
- `Op::apply` no longer returns any value (always succeeds).

**cosmwasm-vm**

- The export `allocate` must not return 0 as a valid address. The contract is
  responsible for avoiding this offset in the linear memory.
- The import `db_read` now allocates memory for the return value as part of the
  call and returns a pointer to the value as `u32`. The return value 0 means
  _key does not exist_.
- The import `db_next` now allocates a memory region for the return key and
  value as part of the call and returns a pointer to the region as `u32`. The
  data in the region is stored in the format `value || key || keylen`. As
  before, an empty key means _no more value_.
- Remove `Instance::get_gas` in favour of `Instance::get_gas_left`.
- All calls from the VM layer to the chain layer also return the amount of gas
  used on success. (This is represented by replacing the return value with
  `(value, used_gas)`). Gas usage across the system is then tracked in the VM
  layer, which allows us to halt the contract during an import, as soon as we
  can prove that we used all allocated gas.
- Remove instance caching, which is disabled since 0.8.1 as it is not stable.
  Remove `CosmCache::store_instance`; you can not call `Instance::recylce`
  directly to get back the external dependencies.
- Rename `MockQuerier::with_staking` to `MockQuerier::update_staking` to match
  `::update_balance`.
- Instead of panicking, `read_region`/`write_region`/`get_region`/`set_region`
  now return a new `CommunicationError::DerefErr` when dereferencing a pointer
  provided by the contract fails.
- `FfiError::set_message` was removed because errors should be immutable. Use
  `FfiError::other` to create an error with the desired error message.
- The import implementation of `db_scan` now errors instead of returning an
  error code for an invalid order value. The return type was changed to `u32`.
- Remove `StorageIteratorItem` in favour of the new types `StorageIterator` and
  `NextItem`. `StorageIterator` is a custom iterator type that does not
  implement Rust's `Iterator` trait, allowing it to communicate the used gas
  value of the last `next` call to the VM.
- Don't report any `VmError` back to the contract in `canonicalize_address` and
  `humanize_address`. Only invalid inputs should be reported.
- Move error cases `VmError::RegionLengthTooBig` and `VmError::RegionTooSmall`
  into `CommunicationError`.
- In the `canonicalize_address` inplementation, invalid UTF-8 inputs now result
  in `CommunicationError::InvalidUtf8`, which is not reported back to the
  contract. A standard library should ensure this never happens by correctly
  encoding string input values.
- Merge trait `ReadonlyStorage` into `Storage`.
- The imports `canonicalize_address` and `humanize_address` now return a memory
  address to an error `Region`. If this address is 0, the call succeeded.
- Bump `cosmwasm_vm_version_1` to `cosmwasm_vm_version_2`.

## 0.8.1 (2020-06-08)

**cosmwasm-std**

- The arguments of `log` changed from `&str` to `ToString`, allowing to pass
  various types like `String`, `HumanAddr`, `Uint128` or primitive integers
  directly.
- Add `From<Vec<u8>>` and `Into<Vec<u8>>` implementations for `Binary` for
  zero-copy conversions.

**cosmwasm-vm**

- Deprecated `Instance::get_gas` in favour of `Instance::get_gas_left`. The old
  method will remain available for a while but will issue a deprecation warning
  when used.
- Disable instance caching by treating every cache size as 0. Instance caching
  is not safe as the same Wasm memory is reused across multiple executions.
- The storage of an `Instance` can now be set into readonly mode, which is
  checked by the writing storage imports `db_write` and `db_remove`. Read-only
  mode is off by default for backwards compatibility. `call_query_raw` now sets
  the instance's storage to readonly.
- The new error case `VmError::WriteAccessDenied` is returned when a contract
  calls an import that potentially writes to storage during a query.

## 0.8.0 (2020-05-25)

**all**

- Upgrade schemars to 0.7.
- Upgrade wasmer to 0.17.
- Update snafu to 0.6.
- Minimal supported Rust version is 1.41.
- Split `Region.len` into `Region.capacity` and `Region.length`, where the new
  capacity is the number of bytes available and `length` is the number of bytes
  used. This is a breaking change in the contract-vm interface, which requires
  the same memory layout of the `Region` struct on both sides.
- Add `remove` method to `Storage` trait.
- (feature-flagged) Add `range` method to `ReadonlyStorage` trait. This returns
  an iterator that covers all or a subset of the items in the db ordered
  ascending or descending by key.
- Add new feature flag `iterator` to both packages to enable `range`
  functionality. This is used to allow potential porting to chains that use
  Merkle Tries (which don't allow iterating over ranges).
- All serialized JSON types now use snake_case mappings for names. This means
  enum fields like `ChangeOwner` will map to `change_owner` in the underlying
  JSON, not `changeowner`. This is a breaking change for the clients.
- Public interface between contract and runtime no longer uses `String` to
  represent an error, but rather serializes `ApiError` as a rich JSON error.
- Return value from `env.write_db` and `env.remove_db` to allow error reporting.
- Query responses are now required to contain valid JSON.
- Renamed all `*_db` wasm imports to `db_*`
- Merge `cw-storage` repo as subpackage, now `cosmwasm-storage`
- Add iterator support to `cosmwasm-storage`
- `Coin.amount` is now `Uint128` rather than `String`. Uint128 serializes as a
  string in JSON, but parses into a u128 data in memory. It also has some
  operator overloads to allow easy math operations on `Coin` types, as well as
  enforcing valid amounts.
- `Env` no longer has a `contract.balance` element. If you need this info,
  please use the `Querier` to get this info. As of Cosmos-SDK 0.39 this needs
  extra storage queries to get the balance, so we only do those queries when
  needed.
- `Env.message.sent_funds` is a `Vec<Coin>` not `Option<Vec<Coin>>`. We will
  normalize the go response in `go-cosmwasm` before sending it to the contract.
- `Env.message.signer` was renamed to `Env.message.sender`.
- `Env.block.{height,time}` are now `u64` rather than `i64`.

**cosmwasm-schema**

- This new crate now contains the implementations for generating JSON Schema
  files from interface types. It exposes the functions `export_schema`,
  `export_schema_with_title`, and `schema_for`.

**cosmwasm-std**

- Make all symbols from `cosmwasm::memory` crate internal, as those symbols are
  not needed by users of the library.
- Rename `cosmwasm::mock::dependencies` -> `cosmwasm::mock::mock_dependencies`
  to differentiate between testing and production `External`.
- Export all symbols from `cosmwasm::mock` as the new non-wasm32 module
  `cosmwasm::testing`. Export all remaining symbols at top level (e.g.
  `use cosmwasm::traits::{Api, Storage};` + `use cosmwasm::encoding::Binary;`
  becomes `use cosmwasm::{Api, Binary, Storage};`).
- Rename package `cosmwasm` to `cosmwasm-std`.
- The export `allocate` does not zero-fill the allocated memory anymore.
- Add `remove_db` to the required imports of a contract.
- (feature-flagged) add `scan_db` and `next_db` callbacks from wasm contract to
  VM.
- `serde::{from_slice, to_vec}` return `cosmwasm_std::Result`, no more need to
  use `.context(...)` when calling these functions
- Split `Response` into `InitResponse` and `HandleResponse`; split
  `ContractResult` into `InitResult` and `HandleResult`.
- Create explicit `QueryResponse`, analogue to `InitResponse` and
  `HandleResponse`.
- The exports `cosmwasm_vm_version_1`, `allocate` and `deallocate` are now
  private and can only be called via the Wasm export. Make sure to `use`
  `cosmwasm_std` at least once in the contract to pull in the C exports.
- Add `Querier` trait and `QueryRequest` for query callbacks from the contract,
  along with `SystemError` type for the runtime rejecting messages.
- `QueryRequest` takes a generic `Custom(T)` type that is passed opaquely to the
  end consumer (`wasmd` or integration test stubs), allowing custom queries to
  native code.
- `{Init,Handle,Query}Result` are now just aliases for a concrete `ApiResult`
  type.
- Support results up to 128 KiB in `ExternalStorage.get`.
- The `Storage` trait's `.get`, `.set` and `.remove` now return a `Result` to
  allow propagation of errors.
- Move `transactional`, `transactional_deps`, `RepLog`, `StorageTransaction`
  into crate `cosmwasm-storage`.
- Rename `Result` to `StdResult` to differentiate between the auto-`use`d
  `core::result::Result`. Fix error argument to `Error`.
- Complete overhaul of `Error` into `StdError`:
  - The `StdError` enum can now be serialized and deserialized (losing its
    backtrace), which allows us to pass them over the Wasm/VM boundary. This
    allows using fully structured errors in e.g. integration tests.
  - Auto generated snafu error constructor structs like `NotFound`/`ParseErr`/…
    have been intenalized in favour of error generation helpers like
    `not_found`/`parse_err`/…
  - All error generator functions now return errors instead of results.
  - Error cases don't contain `source` fields anymore. Instead source errors are
    converted to standard types like `String`. For this reason, both
    `snafu::ResultExt` and `snafu::OptionExt` cannot be used anymore.
  - Backtraces became optional. Use `RUST_BACKTRACE=1` to enable them.
  - `Utf8Err`/`Utf8StringErr` merged into `StdError::InvalidUtf8`
  - `Base64Err` renamed into `StdError::InvalidBase64`
  - `ContractErr`/`DynContractErr` merged into `StdError::GeneralErr`
  - The unused `ValidationErr` was removed
  - `StdError` is now
    [non_exhaustive](https://doc.rust-lang.org/1.35.0/unstable-book/language-features/non-exhaustive.html),
    making new error cases non-breaking changes.
- `ExternalStorage.get` now returns an empty vector if a storage entry exists
  but has an empty value. Before, this was normalized to `None`.
- Reorganize `CosmosMsg` enum types. They are now split by modules:
  `CosmosMsg::Bank(BankMsg)`, `CosmosMsg::Custom(T)`, `CosmosMsg::Wasm(WasmMsg)`
- CosmosMsg is now generic over the content of `Custom` variant. This allows
  blockchains to support custom native calls in their Cosmos-SDK apps and
  developers to make use of them in CosmWasm apps without forking the
  `cosmwasm-vm` and `go-cosmwasm` runtime.
- Add `staking` feature flag to expose new `StakingMsg` types under `CosmosMsg`
  and new `StakingRequest` types under `QueryRequest`.
- Add support for mocking-out staking queries via `MockQuerier.with_staking`
- `from_slice`/`from_binary` now require result type to be `DeserializeOwned`,
  i.e. the result must not contain references such as `&str`.

**cosmwasm-vm**

- Make `Instance.memory`/`.allocate`/`.deallocate`/`.func` crate internal. A
  user of the VM must not access the instance's memory directly.
- The imports `env.canonicalize_address`, `env.humanize_address` and
  `env.read_db` don't return the number of bytes written anymore. This value is
  now available in the resulting regions. Negative return values are errors, 0
  is success and values greater than 0 are reserved for future use.
- Change the required interface version guard export from `cosmwasm_api_0_6` to
  `cosmwasm_vm_version_1`.
- Provide implementations for `remove_db` and (feature-flagged) `scan_db` and
  `next_db`
- Provide custom `serde::{from_slice, to_vec}` implementation separate from
  `cosmwasm_std`, so we can return cosmwasm-vm specific `Result` (only used
  internally).
- `call_{init,handle,query}` and the `cosmwasm_vm::testing` wrappers return
  standard `Result` types now, eg. `Result<HandleResponse, ApiError>`.
- Add length limit when reading memory from the instance to protect against
  malicious contracts creating overly large `Region`s.
- Add `Instance.get_memory_size`, giving you the peak memory consumption of an
  instance.
- Remove `cosmwasm_vm::errors::CacheExt`.
- Move `cosmwasm_vm::errors::{Error, Result}` to
  `cosmwasm_vm::{VmError, VmResult}` and remove generic error type from result.
- The import `db_read` now returns an error code if the storage key does not
  exist. The latest standard library converts this error code back to a `None`
  value. This allows differentiating non-existent and empty storage entries.
- Make `Instance::from_module`, `::from_wasmer` and `::recycle` crate-internal.
- Create explicit, public `Checksum` type to identify Wasm blobs.
- `CosmCache::new` now takes supported features as an argument.
- Rename `VmError::RegionTooSmallErr` to `VmError::RegionTooSmall`.
- Rename `VmError::RegionLengthTooBigErr` to `VmError::RegionLengthTooBig`.
- Change property types to owned string in `VmError::UninitializedContextData`,
  `VmError::ConversionErr`, `VmError::ParseErr` and `VmError::SerializeErr`.
- Remove `VmError::IoErr` in favour of `VmError::CacheErr`.
- Simplify `VmError::CompileErr`, `VmError::ResolveErr` and
  `VmError::WasmerRuntimeErr` to just hold a string with the details instead of
  the source error.
- Remove `VmError::WasmerErr` in favour of the new `VmError::InstantiationErr`.
- The snafu error builders from `VmError` are now private, i.e. callers can only
  use the errors, not create them.
- `VmError` is now `#[non_exhaustive]`.
- Split `VmError::RuntimeErr` in `VmError::BackendErr` and
  `VmError::GenericErr`; rename `VmError::WasmerRuntimeErr` to
  `VmError::RuntimeErr`.
- Add `Instance.with_querier` analogue to `Instance.with_storage`.

## 0.7.2 (2020-03-23)

**cosmwasm**

- Fix JSON schema type of `Binary` from int array (wrong) to string (right).
- Make `Extern` not `Clone`able anymore. Before cloning led to copying the data
  for mock storage and copying a stateless bridge for the external storage,
  which are different semantics.
- Remove public `cosmwasm::imports::dependencies`. A user of this library does
  not need to call this explicitely. Dependencies are created internally and
  passed as an argument in `exports::do_init`, `exports::do_handle` and
  `exports::do_query`.
- Make `ExternalStorage` not `Clone`able anymore. This does not copy any data,
  so a clone could lead to unexpected results.

## 0.7.1 (2020-03-11)

**cosmwasm_vm**

- Avoid unnecessary panic when checking corrupted wasm file.
- Support saving the same wasm to cache multiple times.

## 0.7.0 (2020-02-26)

**cosmwasm**

- Rename `Slice` to `Region` to simplify differentiation between Wasm memory
  region and serde's `from_slice`
- Rename `Params` to `Env`, `mock_params` to `mock_env` for clearer naming (this
  is information on the execution environment)
- `Response.log` is not a vector of key/value pairs that can later be indexed by
  Tendermint.

**cosmwasm_vm**

- Remove export `cosmwasm_vm::read_memory`. Using this indicates an
  architectural flaw, since this is a method for host to guest communication
  inside the VM and not needed for users of the VM.
- Create new type `cosmwasm_vm:errors::Error::RegionTooSmallErr`.
- Change return type of `cosmwasm_vm::write_memory` to `Result<usize, Error>` to
  make it harder to forget handling errors.
- Fix missing error propagation in `do_canonical_address`, `do_human_address`
  and `allocate`.
- Update error return codes in import `c_read`.
- Rename imports `c_read`/`c_write` to `read_db`/`write_db`.
- Rename imports `c_canonical_address`/`c_human_address` to
  `canonicalize_address`/`humanize_address`.
- Add `cosmwasm_vm::testing::test_io` for basic memory allocation/deallocation
  testing between host and guest.
- Make `ValidationErr.msg` a dynamic `String` including relevant runtime
  information.
- Remove export `check_api_compatibility`. The VM will take care of calling it.
- Let `check_api_compatibility` check imports by fully qualified identifier
  `<module>.<name>`.
- Make gas limit immutable in `cosmwasm_vm::instance::Instance`. It is passed
  once at construction time and cannot publicly be manipulated anymore.
- Remove `take_storage`/`leave_storage` from `cosmwasm_vm::Instance`.

## 0.6

[Define canonical address callbacks](https://github.com/confio/cosmwasm/issues/73)

- Use `&[u8]` for addresses in params
- Allow contracts to resolve human readable addresses (`&str`) in their json
  into a fixed-size binary representation
- Provide mocks for unit testing and integration tests

- Separate out `Storage` from `ReadOnlyStorage` as separate traits

## 0.5

### 0.5.2

This is the first documented and supported implementation. It contains the basic
feature set. `init` and `handle` supported for modules and can return messages.
A stub implementation of `query` is done, which is likely to be deprecated soon.
Some main points:

- The build-system and unit/integration-test setup is all stabilized.
- Cosmwasm-vm supports singlepass and cranelift backends, and caches modules on
  disk and instances in memory (lru cache).
- JSON Schema output works

All future Changelog entries will reference this base<|MERGE_RESOLUTION|>--- conflicted
+++ resolved
@@ -2,15 +2,12 @@
 
 ## 0.12.0 (unreleased)
 
-<<<<<<< HEAD
-=======
 **cosmwasm-std**
 
 - Remove the previously deprecated `StdError::Unauthorized`. Contract specific
   errors should be implemented using custom error types now (see
   [migration guide](./MIGRATING.md) 0.10 -> 0.11).
 
->>>>>>> 1cc22769
 **cosmwasm-vm**
 
 - Remove `Storage::range` and `StorageIterator`. The storage implementation is
@@ -22,11 +19,7 @@
 - `MockStorage` now implementes the new `Storage` trait and has an additional
   `MockStorage::all` for getting all elements of an iterator in tests.
 
-<<<<<<< HEAD
-## 0.11.1 (unreleased)
-=======
 ## 0.11.1 (2020-10-12)
->>>>>>> 1cc22769
 
 **cosmwasm-std**
 
