--- conflicted
+++ resolved
@@ -6,9 +6,6 @@
 
 ## [Unreleased]
 
-<<<<<<< HEAD
-## [2.0.0] - 2024-03-12
-=======
 ### Added
 
 - cosmwasm-vm: Add `secp256r1_verify` and `secp256r1_recover_pubkey` imports for
@@ -23,8 +20,7 @@
 
 [#2044]: https://github.com/CosmWasm/cosmwasm/pull/2044
 
-## [2.0.0-rc.1] - 2023-02-09
->>>>>>> f214b928
+## [2.0.0] - 2024-03-12
 
 ### Fixed
 
