--- conflicted
+++ resolved
@@ -196,13 +196,10 @@
   `StakingQuery::Validator`, `ValidatorResponse` and
   `QuerierWrapper::query_validator` to allow querying a single validator.
   ([#879])
-<<<<<<< HEAD
+- cosmwasm-schema: Make first argument non-mutable in `export_schema_with_title`
+  for consistency with `export_schema`.
 - cosmwasm-std: The block time in `BlockInfo::time` is now a `Timestamp`.
   `BlockInfo::time_nanos` was removed.
-=======
-- cosmwasm-schema: Make first argument non-mutable in `export_schema_with_title`
-  for consistency with `export_schema`.
->>>>>>> 36e27cce
 
 [#696]: https://github.com/CosmWasm/cosmwasm/issues/696
 [#697]: https://github.com/CosmWasm/cosmwasm/issues/697
